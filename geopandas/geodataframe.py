try:
    from collections import OrderedDict
except ImportError:
    # Python 2.6
    from ordereddict import OrderedDict
import json
import os
import sys

import numpy as np
from pandas import DataFrame, Series
from shapely.geometry import mapping, shape
from shapely.geometry.base import BaseGeometry
from six import string_types

from geopandas import GeoSeries
from geopandas.base import GeoPandasBase
from geopandas.plotting import plot_dataframe
import geopandas.io


DEFAULT_GEO_COLUMN_NAME = 'geometry'
PY3 = sys.version_info[0] == 3


class GeoDataFrame(GeoPandasBase, DataFrame):
    """
    A GeoDataFrame object is a pandas.DataFrame that has a column
    with geometry. In addition to the standard DataFrame constructor arguments,
    GeoDataFrame also accepts the following keyword arguments:

    Keyword Arguments
    -----------------
    crs : str (optional)
        Coordinate system
    geometry : str or array (optional)
        If str, column to use as geometry. If array, will be set as 'geometry'
        column on GeoDataFrame.
    """
    _metadata = ['crs', '_geometry_column_name']
    _geometry_column_name = DEFAULT_GEO_COLUMN_NAME

    def __init__(self, *args, **kwargs):
        crs = kwargs.pop('crs', None)
        geometry = kwargs.pop('geometry', None)
        super(GeoDataFrame, self).__init__(*args, **kwargs)
        self.crs = crs
        if geometry is not None:
            self.set_geometry(geometry, inplace=True)
        self._invalidate_sindex()

    def __setattr__(self, attr, val):
        # have to special case geometry b/c pandas tries to use as column...
        if attr == 'geometry':
            object.__setattr__(self, attr, val)
        else:
            super(GeoDataFrame, self).__setattr__(attr, val)

    def _get_geometry(self):
        if self._geometry_column_name not in self:
            raise AttributeError("No geometry data set yet (expected in"
                                 " column '%s'." % self._geometry_column_name)
        return self[self._geometry_column_name]

    def _set_geometry(self, col):
        # TODO: Use pandas' core.common.is_list_like() here.
        if not isinstance(col, (list, np.ndarray, Series)):
            raise ValueError("Must use a list-like to set the geometry"
                             " property")
        self.set_geometry(col, inplace=True)

    geometry = property(fget=_get_geometry, fset=_set_geometry,
                        doc="Geometry data for GeoDataFrame")

    def set_geometry(self, col, drop=False, inplace=False, crs=None):
        """
        Set the GeoDataFrame geometry using either an existing column or
        the specified input. By default yields a new object.

        The original geometry column is replaced with the input.

        Parameters
        ----------
        keys : column label or array
        drop : boolean, default True
            Delete column to be used as the new geometry
        inplace : boolean, default False
            Modify the GeoDataFrame in place (do not create a new object)
        crs : str/result of fion.get_crs (optional)
            Coordinate system to use. If passed, overrides both DataFrame and
            col's crs. Otherwise, tries to get crs from passed col values or
            DataFrame.

        Examples
        --------
        >>> df1 = df.set_geometry([Point(0,0), Point(1,1), Point(2,2)])
        >>> df2 = df.set_geometry('geom1')

        Returns
        -------
        geodataframe : GeoDataFrame
        """
        # Most of the code here is taken from DataFrame.set_index()
        if inplace:
            frame = self
        else:
            frame = self.copy()

        if not crs:
            crs = getattr(col, 'crs', self.crs)

        to_remove = None
        geo_column_name = DEFAULT_GEO_COLUMN_NAME
        if isinstance(col, (Series, list, np.ndarray)):
            level = col
        elif hasattr(col, 'ndim') and col.ndim != 1:
            raise ValueError("Must pass array with one dimension only.")
        else:
            try:
                level = frame[col].values
            except KeyError:
                raise ValueError("Unknown column %s" % col)
            except:
                raise
            if drop:
                to_remove = col
                geo_column_name = DEFAULT_GEO_COLUMN_NAME
            else:
                geo_column_name = col

        if to_remove:
            del frame[to_remove]

        if isinstance(level, GeoSeries) and level.crs != crs:
            # Avoids caching issues/crs sharing issues
            level = level.copy()
            level.crs = crs

        # Check that we are using a listlike of geometries
        if not all(isinstance(item, BaseGeometry) or not item for item in level):
            raise TypeError("Input geometry column must contain valid geometry objects.")
        frame[geo_column_name] = level
        frame._geometry_column_name = geo_column_name
        frame.crs = crs
        frame._invalidate_sindex()
        if not inplace:
            return frame

    @classmethod
    def from_file(cls, filename, **kwargs):
        """
        Alternate constructor to create a GeoDataFrame from a file.

        Example:
            df = geopandas.GeoDataFrame.from_file('nybb.shp')

        Wraps geopandas.read_file(). For additional help, see read_file()

        """
        return geopandas.io.file.read_file(filename, **kwargs)

    @classmethod
    def from_features(cls, features, crs=None):
        """
        Alternate constructor to create GeoDataFrame from an iterable of
        features. Each element must be a feature dictionary or implement
        the __geo_interface__.
        See: https://gist.github.com/sgillies/2217756

        """
        rows = []
        for f in features:
            if hasattr(f, "__geo_interface__"):
                f = f.__geo_interface__
            else:
                f = f

            d = {'geometry': shape(f['geometry']) if f['geometry'] else None}
            d.update(f['properties'])
            rows.append(d)
        df = GeoDataFrame.from_dict(rows)
        df.crs = crs
        return df

    @classmethod
    def from_postgis(cls, sql, con, geom_col='geom', crs=None, index_col=None,
                     coerce_float=True, params=None):
        """
        Alternate constructor to create a GeoDataFrame from a sql query
        containing a geometry column.

        Example:
            df = geopandas.GeoDataFrame.from_postgis(con,
                "SELECT geom, highway FROM roads;")

        Wraps geopandas.read_postgis(). For additional help, see read_postgis()

        """
        return geopandas.io.sql.read_postgis(sql, con, geom_col, crs, index_col,
                     coerce_float, params)

    def to_json(self, na='null', show_bbox=False, **kwargs):
        """
        Returns a GeoJSON string representation of the GeoDataFrame.

        Parameters
        ----------
        na : {'null', 'drop', 'keep'}, default 'null'
            Indicates how to output missing (NaN) values in the GeoDataFrame
            * null: output the missing entries as JSON null
            * drop: remove the property from the feature. This applies to
                    each feature individually so that features may have
                    different properties
            * keep: output the missing entries as NaN

        show_bbox : include bbox (bounds) in the geojson

        The remaining *kwargs* are passed to json.dumps().

        """
        return json.dumps(self._to_geo(na=na, show_bbox=show_bbox), **kwargs)

    @property
    def __geo_interface__(self):
        """
        Returns a python feature collection (i.e. the geointerface)
        representation of the GeoDataFrame.

        This differs from `_to_geo()` only in that it is a property with
        default args instead of a method

        """
        return self._to_geo(na='null', show_bbox=True)

    def iterfeatures(self, na='null', show_bbox=False):
        """
        Returns an iterator that yields feature dictionaries that comply with
        __geo_interface__

        Parameters
        ----------
        na : {'null', 'drop', 'keep'}, default 'null'
            Indicates how to output missing (NaN) values in the GeoDataFrame
            * null: ouput the missing entries as JSON null
            * drop: remove the property from the feature. This applies to
                    each feature individually so that features may have
                    different properties
            * keep: output the missing entries as NaN

        show_bbox : include bbox (bounds) in the geojson. default False

        """
        def fill_none(row):
            """
            Takes in a Series, converts to a dictionary with null values
            set to None

            """
            na_keys = row.index[row.isnull()]
            d = row.to_dict()
            for k in na_keys:
                d[k] = None
            return d

        # na_methods must take in a Series and return dict
        na_methods = {'null': fill_none,
                      'drop': lambda row: row.dropna().to_dict(),
                      'keep': lambda row: row.to_dict()}

        if na not in na_methods:
            raise ValueError('Unknown na method {0}'.format(na))
        f = na_methods[na]

        for i, row in self.iterrows():
            properties = f(row)
            del properties[self._geometry_column_name]

            feature = {
                'id': str(i),
                'type': 'Feature',
<<<<<<< HEAD
                'properties':
                    dict((k, v) for k, v in iteritems(row) if k != self._geometry_column_name),
                'geometry': mapping(row[self._geometry_column_name])}
=======
                'properties': properties,
                'geometry': mapping(row[self._geometry_column_name])
            }
>>>>>>> c4d56a30

            if show_bbox:
                feature['bbox'] = row.geometry.bounds

            yield feature

    def _to_geo(self, **kwargs):
        """
        Returns a python feature collection (i.e. the geointerface)
        representation of the GeoDataFrame.

        """
        geo = {'type': 'FeatureCollection',
               'features': list(self.iterfeatures(**kwargs))}

        if kwargs.get('show_bbox', False):
            geo['bbox'] = self.total_bounds

        return geo

<<<<<<< HEAD
    def to_file(self, filename, driver="ESRI Shapefile", **kwargs):
=======
    def to_file(self, filename, driver="ESRI Shapefile", schema=None,
                **kwargs):
>>>>>>> c4d56a30
        """
        Write this GeoDataFrame to an OGR data source

        A dictionary of supported OGR providers is available via:
        >>> import fiona
        >>> fiona.supported_drivers

        Parameters
        ----------
        filename : string
            File path or file handle to write to.
        driver : string, default 'ESRI Shapefile'
            The OGR format driver used to write the vector file.
        schema : dict, default None
            If specified, the schema dictionary is passed to Fiona to
            better control how the file is written.

        The *kwargs* are passed to fiona.open and can be used to write
        to multi-layer data, store data within archives (zip files), etc.
        """
<<<<<<< HEAD
        import fiona

        def convert_type(in_type):
            if in_type == object:
                return 'str'
            out_type = type(np.asscalar(np.zeros(1, in_type))).__name__
            if out_type == 'long':
                out_type = 'int'
            return out_type

        def feature(i, row):
            return {
                'id': str(i),
                'type': 'Feature',
                'properties':
                    dict((k, v) for k, v in iteritems(row) if k != 'geometry'),
                'geometry': mapping(row['geometry']) if row['geometry']
                    else None}
        properties = OrderedDict([(col, convert_type(_type)) for col, _type
            in zip(self.columns, self.dtypes) if col != 'geometry'])
        # Need to check geom_types before we write to file...
        # Some (most?) providers expect a single geometry type:
        # Point, LineString, or Polygon
        geom_types = self['geometry'].geom_type.unique()
        from os.path import commonprefix # To find longest common prefix
        geom_type = commonprefix([g[::-1] for g in geom_types if g])[::-1]
        if geom_type == '': # No common suffix = mixed geometry types
            raise ValueError("Geometry column cannot contains mutiple "
                             "geometry types when writing to file.")
        schema = {'geometry': geom_type, 'properties': properties}
        filename = os.path.abspath(os.path.expanduser(filename))
        with fiona.open(filename, 'w', driver=driver, crs=self.crs,
                        schema=schema, **kwargs) as c:
            for i, row in self.iterrows():
                c.write(feature(i, row))
=======
        from geopandas.io.file import to_file
        to_file(self, filename, driver, schema, **kwargs)
>>>>>>> c4d56a30

    def to_crs(self, crs=None, epsg=None, inplace=False):
        """Transform geometries to a new coordinate reference system

        This method will transform all points in all objects.  It has
        no notion or projecting entire geometries.  All segments
        joining points are assumed to be lines in the current
        projection, not geodesics.  Objects crossing the dateline (or
        other projection boundary) will have undesirable behavior.
        """
        if inplace:
            df = self
        else:
            df = self.copy()
        geom = df.geometry.to_crs(crs=crs, epsg=epsg)
        df.geometry = geom
        df.crs = geom.crs
        if not inplace:
            return df

    def __getitem__(self, key):
        """
        If the result is a column containing only 'geometry', return a
        GeoSeries. If it's a DataFrame with a 'geometry' column, return a
        GeoDataFrame.
        """
        result = super(GeoDataFrame, self).__getitem__(key)
        geo_col = self._geometry_column_name
        if isinstance(key, string_types) and key == geo_col:
            result.__class__ = GeoSeries
            result.crs = self.crs
            result._invalidate_sindex()
        elif isinstance(result, DataFrame) and geo_col in result:
            result.__class__ = GeoDataFrame
            result.crs = self.crs
            result._geometry_column_name = geo_col
            result._invalidate_sindex()
        elif isinstance(result, DataFrame) and geo_col not in result:
            result.__class__ = DataFrame
        return result

    #
    # Implement pandas methods
    #

    def merge(self, *args, **kwargs):
        result = DataFrame.merge(self, *args, **kwargs)
        geo_col = self._geometry_column_name
        if isinstance(result, DataFrame) and geo_col in result:
            result.__class__ = GeoDataFrame
            result.crs = self.crs
            result._geometry_column_name = geo_col
            result._invalidate_sindex()
        elif isinstance(result, DataFrame) and geo_col not in result:
            result.__class__ = DataFrame
        return result

    @property
    def _constructor(self):
        return GeoDataFrame

    def __finalize__(self, other, method=None, **kwargs):
        """ propagate metadata from other to self """
        # NOTE: backported from pandas master (upcoming v0.13)
        for name in self._metadata:
            object.__setattr__(self, name, getattr(other, name, None))
        return self

    def copy(self, deep=True):
        """
        Make a copy of this GeoDataFrame object

        Parameters
        ----------
        deep : boolean, default True
            Make a deep copy, i.e. also copy data

        Returns
        -------
        copy : GeoDataFrame
        """
        # FIXME: this will likely be unnecessary in pandas >= 0.13
        data = self._data
        if deep:
            data = data.copy()
        return GeoDataFrame(data).__finalize__(self)

    def plot(self, *args, **kwargs):
        return plot_dataframe(self, *args, **kwargs)


def _dataframe_set_geometry(self, col, drop=False, inplace=False, crs=None):
    if inplace:
        raise ValueError("Can't do inplace setting when converting from"
                         " DataFrame to GeoDataFrame")
    gf = GeoDataFrame(self)
    # this will copy so that BlockManager gets copied
    return gf.set_geometry(col, drop=drop, inplace=False, crs=crs)

if PY3:
    DataFrame.set_geometry = _dataframe_set_geometry
else:
    import types
    DataFrame.set_geometry = types.MethodType(_dataframe_set_geometry, None,
                                              DataFrame)<|MERGE_RESOLUTION|>--- conflicted
+++ resolved
@@ -278,15 +278,10 @@
             feature = {
                 'id': str(i),
                 'type': 'Feature',
-<<<<<<< HEAD
-                'properties':
-                    dict((k, v) for k, v in iteritems(row) if k != self._geometry_column_name),
-                'geometry': mapping(row[self._geometry_column_name])}
-=======
                 'properties': properties,
                 'geometry': mapping(row[self._geometry_column_name])
+                            if row[self._geometry_column_name] else None
             }
->>>>>>> c4d56a30
 
             if show_bbox:
                 feature['bbox'] = row.geometry.bounds
@@ -307,12 +302,8 @@
 
         return geo
 
-<<<<<<< HEAD
-    def to_file(self, filename, driver="ESRI Shapefile", **kwargs):
-=======
     def to_file(self, filename, driver="ESRI Shapefile", schema=None,
                 **kwargs):
->>>>>>> c4d56a30
         """
         Write this GeoDataFrame to an OGR data source
 
@@ -333,46 +324,8 @@
         The *kwargs* are passed to fiona.open and can be used to write
         to multi-layer data, store data within archives (zip files), etc.
         """
-<<<<<<< HEAD
-        import fiona
-
-        def convert_type(in_type):
-            if in_type == object:
-                return 'str'
-            out_type = type(np.asscalar(np.zeros(1, in_type))).__name__
-            if out_type == 'long':
-                out_type = 'int'
-            return out_type
-
-        def feature(i, row):
-            return {
-                'id': str(i),
-                'type': 'Feature',
-                'properties':
-                    dict((k, v) for k, v in iteritems(row) if k != 'geometry'),
-                'geometry': mapping(row['geometry']) if row['geometry']
-                    else None}
-        properties = OrderedDict([(col, convert_type(_type)) for col, _type
-            in zip(self.columns, self.dtypes) if col != 'geometry'])
-        # Need to check geom_types before we write to file...
-        # Some (most?) providers expect a single geometry type:
-        # Point, LineString, or Polygon
-        geom_types = self['geometry'].geom_type.unique()
-        from os.path import commonprefix # To find longest common prefix
-        geom_type = commonprefix([g[::-1] for g in geom_types if g])[::-1]
-        if geom_type == '': # No common suffix = mixed geometry types
-            raise ValueError("Geometry column cannot contains mutiple "
-                             "geometry types when writing to file.")
-        schema = {'geometry': geom_type, 'properties': properties}
-        filename = os.path.abspath(os.path.expanduser(filename))
-        with fiona.open(filename, 'w', driver=driver, crs=self.crs,
-                        schema=schema, **kwargs) as c:
-            for i, row in self.iterrows():
-                c.write(feature(i, row))
-=======
         from geopandas.io.file import to_file
         to_file(self, filename, driver, schema, **kwargs)
->>>>>>> c4d56a30
 
     def to_crs(self, crs=None, epsg=None, inplace=False):
         """Transform geometries to a new coordinate reference system
